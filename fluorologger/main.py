--- conflicted
+++ resolved
@@ -213,27 +213,12 @@
     conn = sqlite3.connect(DB_PATH)
     c = conn.cursor()
 
-<<<<<<< HEAD
-=======
-    # Create a table to store the data
-    # or append if it already exists
-    c.execute("""
-              CREATE TABLE IF NOT EXISTS data
-              (timestamp INTEGER, 
-               latitude REAL, 
-               longitude REAL, 
-               gain INTEGER, 
-               voltage REAL, 
-               concentration REAL)
-              """)
-
     # Log GPS status
     if GPS_PORT is not None:
         logger.info(f"GPS enabled on port {GPS_PORT}")
     else:
         logger.info("GPS disabled - no GPS port configured")
 
->>>>>>> d4d683a0
     fluorometer = Fluorometer(
         RHO_SLOPE_1X,
         RHO_SLOPE_10X,
